--- conflicted
+++ resolved
@@ -1,36 +1,27 @@
+name: Build & Deploy Lambda Image
 name: Build & Deploy Lambda Image
 
 on:
   push:
     branches: [ main ]
-<<<<<<< HEAD
     paths:
       - 'backend/**'
       - '.github/workflows/lambda-ecr.yml'
-=======
->>>>>>> ba5bfee6
   workflow_dispatch:
 
 env:
   AWS_REGION: us-east-1
   AWS_ACCOUNT_ID: 241579295267
   LAMBDA_REPO: bursa-nlq-backend    
-<<<<<<< HEAD
   LAMBDA_FUNCTION: bursanlq-backend  
-=======
-  LAMBDA_FUNCTION: bursanlq-backend         
->>>>>>> ba5bfee6
 
 jobs:
+  deploy:
   deploy:
     runs-on: ubuntu-latest
 
     permissions:
-<<<<<<< HEAD
       id-token: write
-=======
-      id-token: write   # for OIDC
->>>>>>> ba5bfee6
       contents: read
 
     steps:
@@ -38,17 +29,18 @@
         uses: actions/checkout@v4
 
       - name: Configure AWS credentials (OIDC)
+      - name: Configure AWS credentials (OIDC)
         uses: aws-actions/configure-aws-credentials@v4
         with:
           role-to-assume: arn:aws:iam::241579295267:role/github-oidc-bursa-nlq
           aws-region: ${{ env.AWS_REGION }}
 
       - name: Login to ECR
+      - name: Login to ECR
         uses: aws-actions/amazon-ecr-login@v2
 
       - name: Compute image tag
         id: tag
-<<<<<<< HEAD
         run: echo "short=${GITHUB_SHA::7}" >> $GITHUB_OUTPUT
 
       - name: Build image (Lambda, context = repo root)
@@ -64,24 +56,6 @@
       - name: Push image
         run: docker push "${{ steps.build.outputs.image }}"
 
-=======
-        run: |
-          echo "short=${GITHUB_SHA::7}" >> $GITHUB_OUTPUT
-
-      - name: Build image (Lambda)
-        run: |
-          IMAGE="${{ env.AWS_ACCOUNT_ID }}.dkr.ecr.${{ env.AWS_REGION }}.amazonaws.com/${{ env.LAMBDA_REPO }}:gh-${{ steps.tag.outputs.short }}"
-          docker build \
-            -f backend/Dockerfile.lambda \
-            -t "$IMAGE" \
-            backend
-          echo "image=$IMAGE" >> $GITHUB_OUTPUT
-
-      - name: Push image
-        run: |
-          docker push "${{ steps.build.outputs.image || env.AWS_ACCOUNT_ID }}.dkr.ecr.${{ env.AWS_REGION }}.amazonaws.com/${{ env.LAMBDA_REPO }}:gh-${{ steps.tag.outputs.short }}"
-
->>>>>>> ba5bfee6
       - name: Resolve digest for the pushed tag
         id: digest
         run: |
@@ -89,8 +63,13 @@
             --repository-name "${{ env.LAMBDA_REPO }}" \
             --image-ids imageTag=gh-${{ steps.tag.outputs.short }} \
             --query 'imageDetails[0].imageDigest' --output text)
+            --repository-name "${{ env.LAMBDA_REPO }}" \
+            --image-ids imageTag=gh-${{ steps.tag.outputs.short }} \
+            --query 'imageDetails[0].imageDigest' --output text)
           echo "digest=$DIGEST" >> $GITHUB_OUTPUT
 
+      - name: Update Lambda to new image & publish version
+        id: updlambda
       - name: Update Lambda to new image & publish version
         id: updlambda
         run: |
@@ -104,15 +83,8 @@
 
       - name: Move prod alias to new version (optional but recommended)
         run: |
-<<<<<<< HEAD
           aws lambda get-alias --function-name "${{ env.LAMBDA_FUNCTION }}" --name prod >/dev/null 2>&1 \
             || aws lambda create-alias --function-name "${{ env.LAMBDA_FUNCTION }}" --name prod --function-version "${{ steps.updlambda.outputs.version }}"
-=======
-          # Create once if it doesn't exist:
-          aws lambda get-alias --function-name "${{ env.LAMBDA_FUNCTION }}" --name prod >/dev/null 2>&1 \
-            || aws lambda create-alias --function-name "${{ env.LAMBDA_FUNCTION }}" --name prod --function-version "${{ steps.updlambda.outputs.version }}"
-          # Always update to new version:
->>>>>>> ba5bfee6
           aws lambda update-alias \
             --function-name "${{ env.LAMBDA_FUNCTION }}" \
             --name prod \
